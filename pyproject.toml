[project]
name = "pydantic2django"
version = "0.1.0"
description = "Convert Pydantic models to Django models dynamically"
readme = "README.md"
requires-python = ">=3.11"
authors = [
    { name = "Your Name", email = "your.email@example.com" },
]
license = { text = "MIT" }
classifiers = [
    "Development Status :: 3 - Alpha",
    "Framework :: Django",
    "Intended Audience :: Developers",
    "Topic :: Software Development :: Libraries :: Python Modules",
]
dependencies = [
    "django>=4.0",
    "pydantic>=2.0",
    "pre-commit>=4.1.0",
    "email-validator>=2.1.0",
    "pydantic-ai>=0.1.2",
    "mkdocs-autolinks-plugin>=0.7.1",
]

<<<<<<< HEAD
[tool.poetry.dependencies]
python = "^3.11"
django = ">=4.0"
pydantic = ">=2.0"
pre-commit = "^4.1.0"
email-validator = "^2.1.0"
lxml = {version = "*", optional = true}
pydantic-ai = "^0.1.2"

[tool.poetry.extras]
xmlschema = ["lxml"]

[tool.poetry.group.dev.dependencies]
pytest = "^7.4.0"
pytest-django = "^4.5.2"
pytest-cov = "^4.1.0"
ruff = "^0.1.0"
black = "^23.0.0"
mypy = "^1.5.0"
django-stubs = "^4.2.3"
mypy-extensions = "^1.0.0"
types-setuptools = "*"
types-python-dateutil = "*"
types-requests = "*"
types-PyYAML = "*"
parameterized = "^0.9.0"
jsonschema = "^4.23.0"
websockets = "^15.0.1"
sqlalchemy = "^2.0.40"
torch = "^2.2.0"
lxml = "*"
=======
[dependency-groups]
dev = [
    "pytest>=7.4.0",
    "pytest-django>=4.5.2",
    "pytest-cov>=4.1.0",
    "ruff>=0.1.0",
    "black>=23.0.0",
    "mypy>=1.5.0",
    "django-stubs>=4.2.3",
    "mypy-extensions>=1.0.0",
    "types-setuptools",
    "types-python-dateutil",
    "types-requests",
    "types-PyYAML",
    "parameterized>=0.9.0",
    "jsonschema>=4.23.0",
    "websockets>=15.0.1",
    "sqlalchemy>=2.0.40",
    "torch>=2.2.0",
]
docs = [
    "mkdocs>=1.6.0",
    "mkdocs-material>=9.5.0",
    "mkdocs-awesome-nav>=3.0.0",
    "mkdocs-api-autonav>=0.3.0",
    "mkdocstrings>=0.25.0",
    "mkdocstrings-python>=1.8.0",
    "mkdocs-autorefs>=1.0.0",
    "mkdocs-mermaid2-plugin>=1.1.1",
    "mike>=2.1.3",
]
>>>>>>> 2ae5ff5c

[build-system]
requires = ["hatchling>=1.24"]
build-backend = "hatchling.build"

[tool.hatch.build.targets.wheel]
packages = ["src/pydantic2django"]

[tool.ruff]
select = [
    "E",  # pycodestyle errors
    "W",  # pycodestyle warnings
    "F",  # pyflakes
    "I",  # isort
    "B",  # flake8-bugbear
    "C4", # flake8-comprehensions
    "UP", # pyupgrade
]
ignore = ['UP007', 'UP038', "E501"]
line-length = 120
target-version = "py311"
exclude = [
    "tests/*",
    "test_*.py",
    "**/tests/*",
    "**/*_test.py",]

[tool.ruff.isort]
known-first-party = ["pydantic2django"]

[tool.black]
line-length = 120
target-version = ["py311"]

[tool.pytest.ini_options]
DJANGO_SETTINGS_MODULE = "tests.settings"
pythonpath = [
    ".",
    "src"
]
testpaths = ["tests"]
python_files = ["test_*.py"]
addopts = [
    "--ds=tests.settings",
    "--cov=pydantic2django",
    "--cov-report=term-missing"
]

# Add Mypy configuration for src layout
[tool.mypy]
mypy_path = "src"
ignore_missing_imports = true # Add this initially to handle potential stub issues

# ==== BasedPyright ====
[tool.basedpyright]
reportUnannotatedClassAttribute = "none"
reportUnknownVariableType = "none"
reportUnknownMemberType = "none"
reportUnknownArgumentType = "none"
reportPossiblyUnboundVariable = "none"
reportImplicitStringConcatenation = "none"
reportUnusedCallResult = "none"
reportMissingTypeArgument = "none"
reportOptionalMemberAccess = "none"
reportUnreachable = "error"
reportUnusedVariable = "error"
reportAny = "none"
reportDeprecated = "error"<|MERGE_RESOLUTION|>--- conflicted
+++ resolved
@@ -23,39 +23,6 @@
     "mkdocs-autolinks-plugin>=0.7.1",
 ]
 
-<<<<<<< HEAD
-[tool.poetry.dependencies]
-python = "^3.11"
-django = ">=4.0"
-pydantic = ">=2.0"
-pre-commit = "^4.1.0"
-email-validator = "^2.1.0"
-lxml = {version = "*", optional = true}
-pydantic-ai = "^0.1.2"
-
-[tool.poetry.extras]
-xmlschema = ["lxml"]
-
-[tool.poetry.group.dev.dependencies]
-pytest = "^7.4.0"
-pytest-django = "^4.5.2"
-pytest-cov = "^4.1.0"
-ruff = "^0.1.0"
-black = "^23.0.0"
-mypy = "^1.5.0"
-django-stubs = "^4.2.3"
-mypy-extensions = "^1.0.0"
-types-setuptools = "*"
-types-python-dateutil = "*"
-types-requests = "*"
-types-PyYAML = "*"
-parameterized = "^0.9.0"
-jsonschema = "^4.23.0"
-websockets = "^15.0.1"
-sqlalchemy = "^2.0.40"
-torch = "^2.2.0"
-lxml = "*"
-=======
 [dependency-groups]
 dev = [
     "pytest>=7.4.0",
@@ -87,7 +54,6 @@
     "mkdocs-mermaid2-plugin>=1.1.1",
     "mike>=2.1.3",
 ]
->>>>>>> 2ae5ff5c
 
 [build-system]
 requires = ["hatchling>=1.24"]
